import asyncio, importlib.metadata, time, datetime, signal
from contextvars import ContextVar
from dataclasses import dataclass
from inspect import iscoroutine, signature, isfunction
from typing import Any, Optional, Callable, Union
from urllib.parse import urlparse, urlunparse
from uuid import uuid4, UUID

import aiohttp
import websockets, websockets.client, websockets.exceptions
from pydantic import parse_raw_as

from interval_sdk import superjson


from .io_schema import (
    ActionResult,
    ButtonItemModel,
    IOFunctionReturnModel,
    SerializableRecord,
)
from .classes.io import IO
from .classes.action import Action
from .classes.page import Page
from .classes.isocket import ISocket
from .classes.logger import Logger, LogLevel
from .classes.io_client import IOClient, IOError, IORender, IOResponse
from .classes.rpc import DuplexRPCClient
from .classes.layout import (
    BasicLayoutModel,
    Layout,
    PageError,
    PageLayoutKey,
)
from .classes.transaction_loading_state import TransactionLoadingState
from .internal_rpc_schema import (
    AccessControlDefinition,
    ActionContext,
    ActionDefinition,
    ActionEnvironment,
    ClosePageInputs,
    CloseTransactionInputs,
    DeliveryInstruction,
    DeliveryInstructionModel,
    EnqueueActionInputs,
    EnqueueActionReturns,
    DequeueActionInputs,
    DequeueActionReturns,
    HostSchemaMethodName,
    LoadingState,
    NotifyInputs,
    NotifyReturns,
    OpenPageInputs,
    OpenPageReturns,
    OpenPageReturnsError,
    OpenPageReturnsSuccess,
    OrganizationDef,
    PageContext,
    PageDefinition,
    SendLoadingCallInputs,
    SendLogInputs,
    SendRedirectInputs,
    StartTransactionInputs,
    SendPageInputs,
    SendIOCallInputs,
    MarkTransactionCompleteInputs,
    IOResponseInputs,
    WSServerSchemaMethodName,
    ws_server_schema,
    host_schema,
    InitializeHostInputs,
    InitializeHostReturns,
)
from .util import (
    isoformat_datetime,
    deserialize_dates,
)
from .handlers import IntervalActionHandler, IntervalPageHandler, IOResponseHandler
from .types import IntervalError, NotInitializedError


@dataclass
class QueuedAction:
    id: str
    assignee: Optional[str]
    params: Optional[SerializableRecord]


# Intentionally different from the pypi package name,
# `-py` suffix is superfluous there but important to us.
SDK_NAME = "interval-py"
sdk_version = "???"

io_var: ContextVar[IO] = ContextVar("io_var")
action_ctx_var: ContextVar[ActionContext] = ContextVar("action_ctx_var")
page_ctx_var: ContextVar[PageContext] = ContextVar("page_ctx_var")
ctx_var: ContextVar[Union[ActionContext, PageContext]] = ContextVar("ctx_var")
interval_context_var: ContextVar[
    tuple[IO, Union[ActionContext, PageContext]]
] = ContextVar("interval_context_var")

try:
    sdk_version = importlib.metadata.version(__package__)
except:
    pass


class Interval:
    class Routes:
        _interval: "Interval"

        def __init__(self, interval: "Interval"):
            self._interval = interval

        def add(self, slug: str, action_or_page: Union[Action, Page]):
            if isinstance(action_or_page, Page):
                action_or_page._on_change = self._interval._handle_routes_change

            self._interval._routes[slug] = action_or_page
            self._interval._handle_routes_change()

        def remove(self, slug: str):
            try:
                action_or_page = self._interval._routes[slug]
                if isinstance(action_or_page, Page):
                    action_or_page._on_change = None

                del self._interval._routes[slug]
                self._interval._handle_routes_change()
            except KeyError:
                pass

        async def enqueue(
            self,
            slug: str,
            assignee_email: Optional[str] = None,
            params: Optional[SerializableRecord] = None,
        ) -> QueuedAction:
            try:
                meta = None
                if params is not None:
                    params, meta = superjson.serialize(params)

                try:
                    data = EnqueueActionInputs(
                        slug=slug,
                        assignee=assignee_email,
                        params=params,
                        params_meta=meta,
                    ).json()
                except ValueError as e:
                    raise IntervalError("Invalid input.") from e

                async with aiohttp.ClientSession(
                    headers=self._interval._api_headers
                ) as session:
                    async with session.post(
                        self._interval._get_api_address("actions/enqueue"), data=data
                    ) as resp:
                        try:
                            text = await resp.text()
                            response = parse_raw_as(EnqueueActionReturns, text)
                        except Exception as e:
                            raise IntervalError("Received invalid API response.") from e

                if response.type == "error":
                    raise IntervalError(
                        f"There was a problem enqueueing the action: {response.message}."
                    )

                return QueuedAction(
                    id=response.id, assignee=assignee_email, params=params
                )
            except IntervalError as err:
                raise err
            except Exception as err:
                raise IntervalError(
                    "There was a problem enqueueing the action."
                ) from err

        async def dequeue(self, id: str) -> QueuedAction:
            try:
                try:
                    data = DequeueActionInputs(id=id).json()
                except ValueError as err:
                    raise IntervalError("Invalid input.") from err

                async with aiohttp.ClientSession(
                    headers=self._interval._api_headers
                ) as session:
                    async with session.post(
                        self._interval._get_api_address("actions/dequeue"), data=data
                    ) as resp:
                        try:
                            response = parse_raw_as(
                                DequeueActionReturns, await resp.text()
                            )
                        except Exception as err:
                            raise IntervalError(
                                "Received invalid API response."
                            ) from err

                if response.type == "error":
                    raise IntervalError(
                        f"There was a problem enqueueing the action: {response.message}."
                    )

                return QueuedAction(
                    id=response.id,
                    assignee=response.assignee,
                    params=superjson.deserialize(response.params, response.params_meta),
                )
            except IntervalError as err:
                raise err
            except Exception as err:
                raise IntervalError(
                    "There was a problem dequeueing the action."
                ) from err

    _logger: Logger
    _endpoint: str = "wss://interval.com/websocket"
    _http_endpoint: str
    _api_key: str

    _retry_interval_seconds: float = 3
    _ping_timeout_seconds: float = 5
    _ping_interval_seconds: float = 30
    _close_unresponsive_connection_timeout_seconds: float = 180
    _reinitialize_batch_timeout_seconds: float = 0.2
    _num_isocket_producers: int

    _io_clients: dict[str, IOClient]
    _page_futures: dict[str, asyncio.Task]
    _io_response_handlers: dict[str, IOResponseHandler]
    _pending_io_calls: dict[str, str]
    _pending_page_layouts: dict[str, str]
    _transaction_loading_states: dict[str, LoadingState]

    _isocket: Optional[ISocket] = None
    _server_rpc: Optional[
        DuplexRPCClient[WSServerSchemaMethodName, HostSchemaMethodName]
    ] = None
    _intentionally_closed = False
    _is_connected = False
    _is_initialized = False

    routes: Routes

    organization: Optional[OrganizationDef] = None
    environment: Optional[ActionEnvironment] = None

    _routes: dict[str, Union[Action, Page]]
    _action_definitions: list[ActionDefinition]
    _page_definitions: list[PageDefinition]
    _action_handlers: dict[str, IntervalActionHandler]
    _page_handlers: dict[str, IntervalPageHandler]

    def __init__(
        self,
        api_key: str,
        *,
        endpoint: Optional[str] = None,
        log_level: LogLevel = "info",
        retry_interval: float = 3,
        ping_timeout: float = 5,
        ping_interval: float = 30,
        close_unresponsive_connection_timeout: float = 180,
        reinitialize_batch_timeout: float = 0.2,
        num_message_producers: int = 1,
    ):
        self._api_key = api_key
        if endpoint is not None:
            self._endpoint = endpoint

        url = urlparse(self._endpoint)
        self._http_endpoint = urlunparse(
            url._replace(scheme=url.scheme.replace("ws", "http"), path="/api")
        )

        self._retry_interval_seconds = retry_interval
        self._ping_timeout_seconds = ping_timeout
        self._ping_interval_seconds = ping_interval
        self._close_unresponsive_connection_timeout_seconds = (
            close_unresponsive_connection_timeout
        )
        self._reinitialize_batch_timeout_seconds = reinitialize_batch_timeout
        self._num_isocket_producers = num_message_producers

        self._io_clients = {}
        self._page_futures = {}
        self._io_response_handlers = {}
        self._pending_io_calls = {}
        self._pending_page_layouts = {}
        self._transaction_loading_states = {}
        self._routes = {}
        self._action_definitions = []
        self._page_definitions = []
        self._action_handlers = {}
        self._page_handlers = {}
        self._logger = Logger(log_level=log_level, prefix=self.__class__.__name__)
        self.routes = Interval.Routes(self)

    def _get_api_address(self, path: str) -> str:
        if path.startswith("/"):
            path = path[1:]

        return f"{self._http_endpoint}/{path}"

    @property
    def _api_headers(self) -> dict:
        return {
            "Content-Type": "application/json",
            "Authorization": f"Bearer {self._api_key}",
        }

    def _walk_routes(self):
        page_definitions: list[PageDefinition] = []
        action_definitions: list[ActionDefinition] = []
        action_handlers: dict[str, IntervalActionHandler] = {}
        page_handlers: dict[str, IntervalPageHandler] = {}

        def walk_page(group_slug: str, page: Page):
            page_definitions.append(
                PageDefinition(
                    slug=group_slug,
                    name=page.name,
                    description=page.description,
                    has_handler=page.handler is not None,
                    unlisted=page.unlisted,
                    access=page.access,
                )
            )

            if page.handler is not None:
                page_handlers[group_slug] = page.handler

            for (slug, route) in page.routes.items():
                if isinstance(route, Page):
                    walk_page(f"{group_slug}/{slug}", route)
                else:
                    action_definitions.append(
                        ActionDefinition(
                            group_slug=group_slug,
                            slug=slug,
                            name=route.name,
                            description=route.description,
                            backgroundable=route.backgroundable,
                            unlisted=route.unlisted,
                            access=route.access,
                        )
                    )

                    action_handlers[f"{group_slug}/{slug}"] = route.handler

        for slug, route in self._routes.items():
            if isinstance(route, Page):
                walk_page(slug, route)
            else:
                action_definitions.append(
                    ActionDefinition(
                        slug=slug,
                        name=route.name,
                        description=route.description,
                        backgroundable=route.backgroundable,
                        unlisted=route.unlisted,
                        access=route.access,
                    )
                )

                action_handlers[slug] = route.handler

        self._page_definitions = page_definitions
        self._action_definitions = action_definitions
        self._action_handlers = action_handlers
        self._page_handlers = page_handlers

    def action(
        self,
        handler_or_slug: Optional[Union[IntervalActionHandler, str]] = None,
        *,
        slug: Optional[str] = None,
        name: Optional[str] = None,
        description: Optional[str] = None,
        backgroundable: bool = False,
        unlisted: bool = False,
        access: Optional[AccessControlDefinition] = None,
    ) -> Callable[[IntervalActionHandler], IntervalActionHandler]:
        def action_adder(handler: IntervalActionHandler):
            self.routes.add(
                slug
                if slug is not None
                else handler_or_slug
                if (handler_or_slug is not None and isinstance(handler_or_slug, str))
                else handler.__name__,
                Action(
                    handler=handler,
                    name=name,
                    description=description,
                    backgroundable=backgroundable,
                    unlisted=unlisted,
                    access=access,
                ),
            )
            return handler

        if handler_or_slug is not None and isfunction(handler_or_slug):
            action_adder(handler_or_slug)

        return action_adder

    def page(
        self,
        name: str,
        slug: Optional[str] = None,
        description: Optional[str] = None,
        unlisted: bool = False,
        access: Optional[AccessControlDefinition] = None,
    ) -> Callable[[IntervalPageHandler], IntervalPageHandler]:
        def page_adder(handler: IntervalPageHandler):
            self.routes.add(
                slug if slug is not None else handler.__name__,
                Page(
                    handler=handler,
                    name=name,
                    description=description,
                    unlisted=unlisted,
                    access=access,
                ),
            )
            return handler

        return page_adder

    # def route(self, slug: Optional[str] = None) -> Callable[[Union[Action, Page]], None]:
    #     def adder(action_or_page: Union[Action, Page]):
    #         inner_slug = slug if slug is not None else action_or_page.__name__
    #         self._add_route(inner_slug, action_or_page)
    #
    #     return adder

    @property
    def _log(self):
        return self._logger

    @property
    def is_connected(self):
        return self._is_connected

    async def _send(
        self,
        method_name: WSServerSchemaMethodName,
        inputs: dict[str, Any],
    ):
        if self._server_rpc is None:
            raise NotInitializedError("server_rpc not initialized")

        while True:
            if self._is_connected:
                try:
                    return await self._server_rpc.send(method_name, inputs)
                except Exception as err:
                    self._log.debug("RPC call timed out, retrying in 3s...", err)
            else:
                self._log.debug("Not connected, retrying again in 3s...")

            await asyncio.sleep(self._retry_interval_seconds)

    async def _send_log(self, transaction_id: str, index: int, *args):
        if len(args) == 0:
            return

        data = " ".join([str(arg) for arg in args])
        if len(data) > 10000:
            data = (
                data[:10000]
                + "..."
                + "\n^ Warning: 10k logline character limit reached.\nTo avoid this error, try separating your data into multiple ctx.log() calls."
            )

        try:
            return await self._send(
                "SEND_LOG",
                SendLogInputs(
                    transaction_id=transaction_id,
                    data=data,
                    index=index,
                    # expects time in milliseconds for JS Dates
                    timestamp=time.time_ns() // 1000000,
                ).dict(),
            )
        except Exception as err:
            self._logger.error("Failed sending log to Interval", err)

    async def _send_redirect(self, inputs: SendRedirectInputs):
        response = await self._send("SEND_REDIRECT", inputs.dict())
        if not response:
            raise IntervalError("Failed sending redirect")

    def listen(self):
        loop = asyncio.get_event_loop()
        task = loop.create_task(self.listen_async())

        def handle_done(task: asyncio.Task[None]):
            try:
                task.result()
            except:
                loop.stop()

        task.add_done_callback(handle_done)

        for sig in {signal.SIGINT, signal.SIGTERM}:
            loop.add_signal_handler(sig, loop.stop)
        loop.run_forever()

    async def listen_async(self):
        await self._create_socket_connection(uuid4())
        self._create_rpc_client()
        await self._initialize_host()

    async def close(self):
        self._intentionally_closed = True
        self._server_rpc = None
        if self._isocket is not None:
            await self._isocket.close()
            self._isocket = None

        self._is_connected = False

    async def notify(
        self,
        message: str,
        title: Optional[str] = None,
        delivery: Optional[list[DeliveryInstruction]] = None,
        transaction_id: Optional[str] = None,
        idempotency_key: Optional[str] = None,
    ):
        await self._notify(
            NotifyInputs(
                message=message,
                transaction_id=transaction_id,
                title=title,
                delivery_instructions=[
                    DeliveryInstructionModel.parse_obj(d) for d in delivery
                ]
                if delivery is not None
                else None,
                idempotency_key=idempotency_key,
                created_at=isoformat_datetime(datetime.datetime.now()),
            )
        )

    async def _notify(self, inputs: NotifyInputs):
        if inputs.transaction_id is None and (
            self.environment == "development"
            or (
                self.environment is None
                and (self._api_key is None or not self._api_key.startswith("live_"))
            )
        ):
            self._logger.warn(
                "Calls to notify() outside of a transaction currently have no effect when Interval is instantiated with a development API key. Please use a live key to send notifications."
            )

        async with aiohttp.ClientSession(headers=self._api_headers) as session:
            async with session.post(
                self._get_api_address("notify"),
                data=inputs.json(exclude_none=True),
            ) as resp:
                try:
                    text = await resp.text()
                    response = parse_raw_as(NotifyReturns, text)
                except Exception as e:
                    raise IntervalError("Received invalid API response.") from e

                if response.type == "error":
                    raise IntervalError(
                        f"There was a problem sending the notification: {response.message}"
                    )

    async def _resend_pending_io_calls(self, ids_to_resend: Optional[list[str]] = None):
        if not self._is_connected:
            return

        if ids_to_resend is None:
            to_resend: dict[str, str] = dict(self._pending_io_calls)
        else:
            to_resend: dict[str, str] = {}
            for id in ids_to_resend:
                try:
                    to_resend[id] = self._pending_io_calls[id]
                except KeyError:
                    pass

        while len(to_resend) > 0:
            items = list(to_resend.items())
            responses = await asyncio.gather(
                *(
                    self._send(
                        "SEND_IO_CALL",
                        SendIOCallInputs(
                            transaction_id=transaction_id,
                            io_call=io_call,
                        ).dict(),
                    )
                    for transaction_id, io_call in items
                ),
                return_exceptions=True,
            )
            for i, response in enumerate(responses):
                transaction_id = items[i][0]
                if isinstance(response, BaseException):
                    if isinstance(response, IOError):
                        self._logger.warn(
                            "Failed resending pending IO call:", response.kind
                        )
                        if response.kind in ("CANCELED", "TRANSACTION_CLOSED"):
                            self._logger.debug(
                                "Aborting resending pending IO call:", response
                            )
                            try:
                                del to_resend[transaction_id]
                            except KeyError:
                                pass
                            try:
                                del self._pending_io_calls[transaction_id]
                            except KeyError:
                                pass
                else:
                    del to_resend[transaction_id]
                    if not response:
                        # Unsuccessful, don't retry again
                        try:
                            del self._pending_io_calls[transaction_id]
                        except KeyError:
                            pass

            if len(to_resend) > 0:
                self._logger.debug(
                    f"Trying again in {self._retry_interval_seconds}s..."
                )
                await asyncio.sleep(self._retry_interval_seconds)

    async def _resend_pending_page_layouts(
        self, page_keys_to_resend: Optional[list[str]] = None
    ):
        if not self._is_connected:
            return

        if page_keys_to_resend is None:
            to_resend: dict[str, str] = dict(self._pending_page_layouts)
        else:
            to_resend: dict[str, str] = {}
            for id in page_keys_to_resend:
                try:
                    to_resend[id] = self._pending_page_layouts[id]
                except KeyError:
                    pass

        while len(to_resend) > 0:
            items = list(to_resend.items())
            responses = await asyncio.gather(
                *(
                    self._send(
                        "SEND_PAGE",
                        SendPageInputs(
                            page_key=page_key,
                            page=page,
                        ).dict(),
                    )
                    for page_key, page in items
                ),
                return_exceptions=True,
            )
            for i, response in enumerate(responses):
                page_key = items[i][0]
                if isinstance(response, BaseException):
                    if isinstance(response, IOError):
                        self._logger.warn(
                            "Failed resending pending page layout:", response.kind
                        )
                        if response.kind in ("CANCELED", "TRANSACTION_CLOSED"):
                            self._logger.debug(
                                "Aborting resending pending page layout:", response
                            )
                            try:
                                del to_resend[page_key]
                            except KeyError:
                                pass
                            try:
                                del self._pending_page_layouts[page_key]
                            except KeyError:
                                pass
                else:
                    del to_resend[page_key]
                    if not response:
                        # Unsuccessful, don't retry again
                        try:
                            del self._pending_page_layouts[page_key]
                        except KeyError:
                            pass

            if len(to_resend) > 0:
                self._logger.debug(
                    f"Trying again in {self._retry_interval_seconds}s..."
                )
                await asyncio.sleep(self._retry_interval_seconds)

    async def _resend_transaction_loading_states(
        self, ids_to_resend: Optional[list[str]] = None
    ):
        if not self._is_connected:
            return

        if ids_to_resend is None:
            to_resend: dict[str, LoadingState] = dict(self._transaction_loading_states)
        else:
            to_resend: dict[str, LoadingState] = {}
            for id in ids_to_resend:
                try:
                    to_resend[id] = self._transaction_loading_states[id]
                except KeyError:
                    pass

        while len(to_resend) > 0:
            items = list(to_resend.items())
            responses = await asyncio.gather(
                (
                    self._send(
                        "SEND_LOADING_CALL",
                        SendLoadingCallInputs(
                            transaction_id=transaction_id,
                            **loading_state.dict(),
                        ).dict(),
                    )
                    for transaction_id, loading_state in items
                ),
                return_exceptions=True,
            )
            for i, response in enumerate(responses):
                transaction_id = items[i][0]
                if isinstance(response, BaseException):
                    if isinstance(response, IOError):
                        self._logger.warn(
                            "Failed resending loading call:", response.kind
                        )
                        if (
                            response.kind == "CANCELED"
                            or response.kind == "TRANSACTION_CLOSED"
                        ):
                            self._logger.debug(
                                "Aborting resending loading call:", response
                            )
                            try:
                                del to_resend[transaction_id]
                            except KeyError:
                                pass
                            try:
                                del self._transaction_loading_states[transaction_id]
                            except KeyError:
                                pass
                else:
                    try:
                        del to_resend[transaction_id]
                    except KeyError:
                        pass
                    if not response:
                        # Unsuccessful, don't retry again
                        try:
                            del self._transaction_loading_states[transaction_id]
                        except KeyError:
                            pass

            if len(to_resend) > 0:
                self._logger.debug(
                    f"Trying again in {self._retry_interval_seconds}s..."
                )
                await asyncio.sleep(self._retry_interval_seconds)

    def _close_transaction(self, transaction_id: str):
        self._logger.debug("Closing transaction", transaction_id)
        try:
            del self._pending_io_calls[transaction_id]
        except KeyError:
            pass

        try:
            del self._transaction_loading_states[transaction_id]
        except KeyError:
            pass

        try:
            del self._io_response_handlers[transaction_id]
        except KeyError:
            pass

        try:
            del self._io_clients[transaction_id]
        except KeyError:
            pass

    async def _create_socket_connection(self, instance_id: UUID):
        initially_connected = False

        async def on_close(code: int, reason: str):
            if self._intentionally_closed:
                self._intentionally_closed = False
                return

            if not initially_connected:
                self._log.error(
                    f"Failed to connect to Interval (code {code}). Reason: {reason}"
                )
                return

            if not self._is_connected:
                return

            self._log.error(
                f"Lost connection to Interval (code {code}). Reason: {reason}"
            )
            self._log.prod("Reconnecting...")
            self._is_connected = False

            while not self._is_connected:
                try:
                    await self._create_socket_connection(instance_id=instance_id)
                    self._log.prod("Reconnection successful")
                    self._is_connected = True
                    await asyncio.gather(
                        self._resend_pending_io_calls(),
                        self._resend_transaction_loading_states(),
                        self._resend_pending_page_layouts(),
                    )
                except Exception as err:
                    self._log.prod("Unable to reconnect. Retrying in 3s...")
                    self._log.debug(err)
                    await asyncio.sleep(3)

        ws = await websockets.client.connect(
            self._endpoint,
            extra_headers={
                "x-api-key": self._api_key,
                "x-instance-id": str(instance_id),
            },
            open_timeout=10,
            ping_interval=self._ping_interval_seconds,
            ping_timeout=self._ping_timeout_seconds,
        )

        self._isocket = ISocket(
            id=instance_id,
            ws=ws,
            on_close=on_close,
            log_level=self._logger.log_level,
            num_producers=self._num_isocket_producers,
        )

        await self._isocket.connect()
        self._is_connected = True

        if self._server_rpc is None:
            return

        self._server_rpc.set_communicator(self._isocket)
        await self._initialize_host()

    def _create_rpc_client(self):
        loop = asyncio.get_running_loop()

        if self._isocket is None:
            raise NotInitializedError("ISocket not initialized")

        async def start_transaction(inputs: StartTransactionInputs) -> None:
            if self.organization is None:
                self._logger.error("No organization defined")
                return

            if inputs.transaction_id in self._io_response_handlers:
                self._logger.debug("Transaction already started, not starting again")

            slug = inputs.action.slug
            handler = self._action_handlers.get(slug, None)

            if handler is None:
                self._log.debug("No handler", slug)
                return

            async def send(instruction: IORender):
                io_call = instruction.json(exclude_unset=True)
                self._pending_io_calls[inputs.transaction_id] = io_call
                await self._send(
                    "SEND_IO_CALL",
                    SendIOCallInputs(
                        transaction_id=inputs.transaction_id,
                        io_call=io_call,
                    ).dict(),
                )

            async def send_loading_state(loading_state: LoadingState):
                self._transaction_loading_states[inputs.transaction_id] = loading_state
                await self._send(
                    "SEND_LOADING_CALL",
                    SendLoadingCallInputs(
                        transaction_id=inputs.transaction_id,
                        **loading_state.dict(),
                    ).dict(),
                )

            client = IOClient(
                logger=self._logger,
                send=send,
                display_resolves_immediately=inputs.display_resolves_immediately,
            )

            self._io_response_handlers[inputs.transaction_id] = client.on_response

            params = inputs.params
            if params is not None and inputs.params_meta is not None:
                params = superjson.deserialize(params, inputs.params_meta)

            action_ctx = ActionContext(
                transaction_id=inputs.transaction_id,
                logger=self._logger,
                user=inputs.user,
                params=deserialize_dates(params),
                environment=inputs.environment,
                organization=self.organization,
                action=inputs.action,
                send_log=self._send_log,
                send_redirect=self._send_redirect,
                notify=self._notify,
                loading=TransactionLoadingState(
                    logger=self._logger,
                    sender=send_loading_state,
                ),
            )

            self._io_clients[inputs.transaction_id] = client

            async def handle_action():
                try:
                    result: ActionResult
                    io_token = io_var.set(client.io)
                    action_ctx_token = action_ctx_var.set(action_ctx)
                    ctx_token = ctx_var.set(action_ctx)
                    interval_context_token = interval_context_var.set(
                        (client.io, action_ctx)
                    )

                    try:
                        sig = signature(handler)
                        params = sig.parameters
                        if len(params) == 0:
                            resp = await handler()  # type: ignore
                        elif len(params) == 1:
                            resp = await handler(client.io)  # type: ignore
                        elif len(params) == 2:
                            resp = await handler(client.io, action_ctx)  # type: ignore
                        else:
                            raise IntervalError(
                                "handler accepts invalid number of arguments"
                            )

                        if resp is not None and not isinstance(
                            resp,
                            (
                                bool,
                                int,
                                float,
                                datetime.date,
                                datetime.time,
                                datetime.datetime,
                                str,
                            ),
                        ):
                            resp = dict(resp.items())

                        data, meta = superjson.serialize(resp)

                        result = ActionResult(
                            status="SUCCESS",
                            data=IOFunctionReturnModel.parse_obj(data),
                            meta=meta,
                        )
                    except IOError as ioerr:
                        raise ioerr
                    except Exception as err:
                        self._log.error("Error in action handler", err)
                        self._log.print_exception(err)
                        result = ActionResult(
                            status="FAILURE",
                            data=IOFunctionReturnModel.parse_obj(
                                {
                                    "error": err.__class__.__name__,
                                    "message": str(err),
                                }
                            ),
                        )
                    finally:
                        io_var.reset(io_token)
                        action_ctx_var.reset(action_ctx_token)
                        ctx_var.reset(ctx_token)
                        interval_context_var.reset(interval_context_token)
                    await self._send(
                        "MARK_TRANSACTION_COMPLETE",
                        MarkTransactionCompleteInputs(
                            transaction_id=inputs.transaction_id,
                            result=result.json(),
                        ).dict(),
                    )
                except IOError as ioerr:
                    if ioerr.kind == "CANCELED":
                        self._log.prod("Transaction canceled for action", slug)
                    elif ioerr.kind == "TRANSACTION_CLOSED":
                        self._log.prod(
                            "Attempted to make IO call after transaction already closed in action",
                            slug,
                        )
                except Exception as err:
                    self._log.debug("Uncaught exception:", err)
                    self._log.print_exception(err)
                finally:
<<<<<<< HEAD
                    if not inputs.display_resolves_immediately:
                        self._close_transaction(inputs.transaction_id)
=======
                    try:
                        del self._pending_io_calls[inputs.transaction_id]
                    except KeyError:
                        pass
                    try:
                        del self._transaction_loading_states[inputs.transaction_id]
                    except KeyError:
                        pass
                    try:
                        del self._io_response_handlers[inputs.transaction_id]
                    except KeyError:
                        pass
>>>>>>> 1ce380e1

            task = loop.create_task(handle_action(), name="handle_action")
            # this should never be hit, exceptions handled in function
            task.add_done_callback(self._logger.handle_task_exceptions)

        async def close_transaction(inputs: CloseTransactionInputs) -> None:
            self._close_transaction(inputs.transaction_id)

        async def io_response(inputs: IOResponseInputs) -> None:
            self._log.debug("Got IO response", inputs)
            io_resp = IOResponse.parse_raw(inputs.value)
            try:
                reply_handler = self._io_response_handlers[io_resp.transaction_id]
                await reply_handler(io_resp)
            except KeyError:
                self._log.debug("Missing reply handler for", inputs.transaction_id)

        async def open_page(inputs: OpenPageInputs) -> OpenPageReturns:
            self._logger.debug("OPEN_PAGE", inputs)

            if self.organization is None:
                self._logger.error("No organization defined")
                return OpenPageReturnsError(
                    message="No organization defined.",
                )

            try:
                page_handler = self._page_handlers[inputs.page.slug]
            except KeyError:
                self._logger.error("No page handler found for slug", inputs.page.slug)
                return OpenPageReturnsError(message="No page handler found.")

            params = inputs.params
            if params is not None and inputs.params_meta is not None:
                params = superjson.deserialize(params, inputs.params_meta)

            page_ctx = PageContext(
                user=inputs.user,
                params=deserialize_dates(inputs.params),
                environment=inputs.environment,
                organization=self.organization,
                page=inputs.page,
            )

            page: Optional[Layout] = None
            menu_items: Optional[list[ButtonItemModel]] = None
            render_instruction: Optional[IORender] = None
            errors: list[PageError] = []

            MAX_PAGE_RETRIES = 5

            send_page_task: Optional[asyncio.Task] = None

            def on_page_sent(task: asyncio.Task):
                nonlocal send_page_task
                try:
                    task.result()
                    send_page_task = None
                except BaseException as e:
                    self._logger.error(e)

            async def send_page():
                if page is not None:
                    page_layout = BasicLayoutModel(
                        kind="BASIC",
                        errors=errors,
                    )

                    if page.title is not None:
                        page_layout.title = (
                            page.title if isinstance(page.title, str) else None
                        )

                    if page.description is not None:
                        page_layout.description = (
                            page.description
                            if isinstance(page.description, str)
                            else None
                        )

                    if render_instruction is not None:
                        page_layout.children = render_instruction

                    if menu_items is not None:
                        page_layout.menu_items = menu_items

                    for _ in range(MAX_PAGE_RETRIES):
                        try:
                            serialized_page = page_layout.json(exclude_unset=True)
                            self._pending_page_layouts[
                                inputs.page_key
                            ] = serialized_page
                            await self._send(
                                "SEND_PAGE",
                                SendPageInputs(
                                    page_key=inputs.page_key,
                                    page=serialized_page,
                                ).dict(),
                            )
                            return
                        except Exception as err:
                            self._logger.debug("Failed sending page", err)
                            self._logger.debug(
                                "Retrying in", self._retry_interval_seconds, "seconds"
                            )
                            await asyncio.sleep(self._retry_interval_seconds)
                    raise IntervalError(
                        "Unsuccessful sending page, max retries exceeded."
                    )

            async def handle_send(instruction: IORender):
                nonlocal render_instruction
                render_instruction = instruction
                if send_page_task is None:
                    await send_page()

            client = IOClient(logger=self._logger, send=handle_send)

            self._io_clients[inputs.page_key] = client
            self._io_response_handlers[inputs.page_key] = client.on_response

            def page_error(
                error: BaseException, layout_key: PageLayoutKey
            ) -> PageError:
                return PageError(
                    layout_key=layout_key,
                    error=error.__class__.__name__,
                    message=str(error),
                )

            async def handle_page():
                nonlocal page, menu_items, send_page_task
                io_token = io_var.set(client.io)
                page_ctx_token = page_ctx_var.set(page_ctx)
                ctx_token = ctx_var.set(page_ctx)
                interval_context_token = interval_context_var.set((client.io, page_ctx))
                try:
                    sig = signature(page_handler)
                    params = sig.parameters
                    if len(params) == 0:
                        resp = await page_handler()  # type: ignore
                    elif len(params) == 1:
                        resp = await page_handler(client.io.display)  # type: ignore
                    elif len(params) == 2:
                        resp = await page_handler(client.io.display, page_ctx)  # type: ignore
                    else:
                        raise IntervalError(
                            "handler accepts invalid number of arguments"
                        )

                    page = resp

                    if page.title is not None:
                        if isfunction(page.title):
                            try:
                                page.title = page.title()
                            except Exception as err:
                                self._logger.error(err)
                                errors.append(page_error(err, "title"))

                        if iscoroutine(page.title):
                            title_task = loop.create_task(page.title)

                            def handle_title(task: asyncio.Task[str]):
                                nonlocal send_page_task
                                try:
                                    del self._page_futures[task.get_name()]
                                except:
                                    pass

                                if page is None:
                                    return

                                try:
                                    page.title = task.result()
                                except Exception as err:
                                    errors.append(page_error(err, "description"))

                                if send_page_task is None:
                                    send_page_task = loop.create_task(send_page())
                                    send_page_task.add_done_callback(on_page_sent)

                            title_task.add_done_callback(handle_title)
                            self._page_futures[title_task.get_name()] = title_task

                    if page.description is not None:
                        if isfunction(page.description):
                            try:
                                page.description = page.description()
                            except Exception as err:
                                self._logger.error(err)
                                errors.append(page_error(err, "description"))

                        if iscoroutine(page.description):
                            desc_task = loop.create_task(page.description)

                            def handle_desc(task: asyncio.Task[str]):
                                nonlocal send_page_task
                                try:
                                    del self._page_futures[task.get_name()]
                                except:
                                    pass

                                if page is None:
                                    return

                                try:
                                    page.description = task.result()
                                except Exception as err:
                                    errors.append(page_error(err, "description"))
                                if send_page_task is None:
                                    send_page_task = loop.create_task(send_page())
                                    send_page_task.add_done_callback(on_page_sent)

                            desc_task.add_done_callback(handle_desc)
                            self._page_futures[desc_task.get_name()] = desc_task

                    if page.menu_items:
                        menu_items = [
                            ButtonItemModel.parse_obj(item) for item in page.menu_items
                        ]

                    if page.children is not None:
                        render_task = loop.create_task(
                            client.render_components(
                                [p._component for p in page.children]
                            )
                        )

                        def handle_children(task: asyncio.Task):
                            nonlocal send_page_task
                            try:
                                del self._page_futures[task.get_name()]
                            except:
                                pass

                            try:
                                task.result()
                                self._logger.debug(
                                    "Initial children render complete for page_key",
                                    inputs.page_key,
                                )
                            except IOError as err:
                                self._logger.error(err)
                                if err.__cause__ is not None:
                                    errors.append(
                                        page_error(err.__cause__, layout_key="children")
                                    )
                                else:
                                    errors.append(page_error(err, "children"))

                                if send_page_task is None:
                                    send_page_task = loop.create_task(send_page())
                                    send_page_task.add_done_callback(on_page_sent)
                            except Exception as err:
                                self._logger.error(err)
                                errors.append(page_error(err, layout_key="children"))
                                if send_page_task is None:
                                    send_page_task = loop.create_task(send_page())
                                    send_page_task.add_done_callback(on_page_sent)

                        render_task.add_done_callback(handle_children)
                        self._page_futures[render_task.get_name()] = render_task
                except Exception as err:
                    self._logger.error("Error in page:", err)
                    errors.append(page_error(err, layout_key="children"))
                    page_layout = BasicLayoutModel(kind="BASIC", errors=errors)

                    await self._send(
                        "SEND_PAGE",
                        SendPageInputs(
                            page_key=inputs.page_key,
                            page=page_layout.json(),
                        ).dict(),
                    )
                finally:
                    io_var.reset(io_token)
                    ctx_var.reset(ctx_token)
                    page_ctx_var.reset(page_ctx_token)
                    interval_context_var.reset(interval_context_token)

            def handle_page_error(task: asyncio.Task):
                try:
                    task.result()
                except asyncio.CancelledError:
                    pass
                except BaseException as err:
                    errors.append(page_error(err, layout_key="children"))

            task = loop.create_task(handle_page(), name="handle_page")
            task.add_done_callback(handle_page_error)
            self._page_futures[inputs.page_key] = task

            return OpenPageReturnsSuccess(page_key=inputs.page_key)

        async def close_page(inputs: ClosePageInputs) -> None:
            self._logger.debug("CLOSE_PAGE", inputs)
            try:
                del self._io_clients[inputs.page_key]
            except KeyError:
                pass

            try:
                fut = self._page_futures[inputs.page_key]
                fut.cancel()
                del self._page_futures[inputs.page_key]
            except KeyError:
                pass

            try:
                del self._io_response_handlers[inputs.page_key]
            except KeyError:
                pass

            try:
                del self._pending_page_layouts[inputs.page_key]
            except KeyError:
                pass

        self._server_rpc = DuplexRPCClient(
            communicator=self._isocket,
            can_call=ws_server_schema,
            can_respond_to=host_schema,
            handlers={
                "START_TRANSACTION": start_transaction,
                "CLOSE_TRANSACTION": close_transaction,
                "IO_RESPONSE": io_response,
                "OPEN_PAGE": open_page,
                "CLOSE_PAGE": close_page,
            },
            log_level=self._logger.log_level,
        )

    async def _initialize_host(self):
        if self._isocket is None:
            raise NotInitializedError("isocket not initialized")

        is_initial_initialization = not self._is_initialized
        self._is_initialized = True

        self._walk_routes()

        try:
            response: Optional[InitializeHostReturns] = await self._send(
                "INITIALIZE_HOST",
                InitializeHostInputs(
                    actions=self._action_definitions,
                    groups=self._page_definitions,
                    sdk_name=SDK_NAME,
                    sdk_version=sdk_version,
                ).dict(exclude_none=True),
            )
        except Exception as err:
            self._log.debug(err)
            self._log.print_exception(err)
            raise err

        if response is None:
            raise IntervalError("Unknown error")

        if response.sdk_alert:
            self._logger.handle_sdk_alert(response.sdk_alert)

        if response.type == "error":
            raise IntervalError(response.message)

        if len(response.invalid_slugs) > 0:
            self._logger.warn("[Interval]", "⚠ Invalid slugs detected:", end="\n\n")

            for slug in response.invalid_slugs:
                self._log.warn(" -", slug)

            self._logger.warn(
                "Action slugs must contain only letters, numbers, underscores, periods, and hyphens.",
                start="\n",
            )

        for warning in response.warnings:
            self._logger.warn(warning)

        if is_initial_initialization:
            self._log.prod(
                "Connected! Access your actions at: ", response.dashboard_url
            )

            if self._isocket is not None:
                self._log.debug("Host ID:", self._isocket.id)

        self.organization = response.organization

        return response

    _reinitialize_task: Optional[asyncio.Task] = None

    async def _reinitialize_routes(self):
        await asyncio.sleep(self._reinitialize_batch_timeout_seconds)
        await self._initialize_host()

    def _handle_routes_change(self):
        if not self._is_initialized or self._reinitialize_task is not None:
            return

        def on_complete(task: asyncio.Task):
            try:
                task.result()
                self._reinitialize_task = None
            except BaseException as e:
                self._logger.error("Failed reinitializing routes:", e)

        loop = asyncio.get_running_loop()

        self._reinitialize_task = loop.create_task(self._reinitialize_routes())
        self._reinitialize_task.add_done_callback(on_complete)<|MERGE_RESOLUTION|>--- conflicted
+++ resolved
@@ -1020,23 +1020,8 @@
                     self._log.debug("Uncaught exception:", err)
                     self._log.print_exception(err)
                 finally:
-<<<<<<< HEAD
                     if not inputs.display_resolves_immediately:
                         self._close_transaction(inputs.transaction_id)
-=======
-                    try:
-                        del self._pending_io_calls[inputs.transaction_id]
-                    except KeyError:
-                        pass
-                    try:
-                        del self._transaction_loading_states[inputs.transaction_id]
-                    except KeyError:
-                        pass
-                    try:
-                        del self._io_response_handlers[inputs.transaction_id]
-                    except KeyError:
-                        pass
->>>>>>> 1ce380e1
 
             task = loop.create_task(handle_action(), name="handle_action")
             # this should never be hit, exceptions handled in function
