import asyncio, json, re

import pytest
from playwright.async_api import Page, expect

from interval_sdk import Interval, IO, ActionContext
from interval_sdk.io_schema import LabelValue

from . import base_config, Transaction


@pytest.fixture(scope="session", autouse=True)
async def host(event_loop: asyncio.AbstractEventLoop):
    interval = Interval(
        api_key=base_config.api_key,
        endpoint=base_config.endpoint_url,
        log_level="debug",
    )

    @interval.action_with_slug("io.display.heading")
    async def display_heading(io: IO):
        await io.display.heading("io.display.heading result")

    @interval.action
    async def context(_: IO, ctx: ActionContext):
        return {
            "user": f"{ctx.user.first_name} {ctx.user.last_name}",
            "message": ctx.params.get("message", None),
            "environment": ctx.environment,
        }

    @interval.action_with_slug("io.group")
    async def group(io: IO):
        await io.group(
            io.display.markdown("1. First item"),
            io.display.markdown("2. Second item"),
        )

    @interval.action_with_slug("io.display.object")
    async def display_object(io: IO):
        await io.group(
            io.display.object(
                "Here's an object",
                data={
                    "isTrue": True,
                    "isFalse": False,
                    "number": 15,
                    "none_value": None,
                    "nested": {
                        "name": "Interval",
                    },
                    "longList": [f"Item {i}" for i in range(100)],
                },
            )
        )

    @interval.action_with_slug("io.display.table")
    async def display_table(io: IO):
        await io.display.table(
            "io.display.table result",
            data=[
                {
                    "string": "string",
                    "number": 15,
                    "boolean": True,
                    "none": None,
                }
            ],
        )

    @interval.action_with_slug("io.input.text")
    async def io_input_text(io: IO):
        name = await io.input.text("First name")
        return {"name": name}

    @interval.action_with_slug("io.input.number")
    async def input_number(io: IO):
        num = await io.input.number("Enter a number")
        num2 = await io.input.number(
            f"Enter a second number that's greater than {num}", min=num + 1
        )

        return {"sum": num + num2}

    @interval.action_with_slug("io.input.richText")
    async def rich_text(io: IO):
        body = await io.input.rich_text("Email body")
        await io.display.markdown(
            f"""
            ## You entered:

            ```
            {body}
            ```
            """
        )

    @interval.action_with_slug("io.select.single")
    async def select_single(io: IO):
        selected = await io.select.single(
            "Choose role",
            options=[
                {"label": "Admin", "value": "a"},
                {"label": "Editor", "value": "b"},
                {"label": "Viewer", "value": "c"},
            ],
        )

        await io.display.markdown(f"You selected: {selected['label']}")

    @interval.action_with_slug("io.select.multiple")
    async def select_multiple(io: IO):
        options: list[LabelValue] = [
            {
                "value": "A",
                "label": "A",
            },
            {
                "value": "B",
                "label": "B",
            },
            {
                "value": "C",
                "label": "C",
            },
        ]

        selected = await io.select.multiple("Select zero or more", options=options)

        selected = await io.select.multiple(
            "Optionally modify the selection, selecting between 1 and 2",
            options=options,
            default_value=selected,
            min_selections=1,
            max_selections=2,
        )

        selected_values = [o["value"] for o in selected]

        ret = {}

        for option in options:
            ret[option["label"]] = option["value"] in selected_values

        return ret

    @interval.action_with_slug("io.select.table")
    async def select_table(io: IO):
        selected = await io.select.table(
            "Select some rows",
            data=[
                {"firstName": "Alex", "lastName": "Arena"},
                {"firstName": "Dan", "lastName": "Philibin"},
                {"firstName": "Ryan", "lastName": "Coppolo"},
                {
                    "firstName": "Jacob",
                    "lastName": "Mischka",
                    "favoriteColor": "Orange",
                },
            ],
            min_selections=1,
            max_selections=1,
        )

        await io.display.markdown(
            f"""
            ## You selected:

            ```
            {json.dumps(selected)}
            ```
            """
        )

    @interval.action
    async def error(io: IO):
        await io.input.text("First name")
        raise Exception("Unauthorized")

    event_loop.create_task(interval.listen_async())

    yield interval


async def test_heading(page: Page, transactions: Transaction):
    await transactions.console()
    await transactions.run("io.display.heading")
    await expect(page.locator("text=io.display.heading result")).to_be_visible()
    await transactions.press_continue()
    await transactions.expect_success()


async def test_context(page: Page, transactions: Transaction):
    await transactions.console()
    await transactions.run("context")
    await page.goto(page.url + "?message=Hello")
    await transactions.expect_success(
        {
            "user": "Test Runner",
            "message": "Hello",
            "environment": "development",
        }
    )


async def test_group(page: Page, transactions: Transaction):
    await transactions.console()
    await transactions.run("io.group")
    await expect(page.locator("text=First item")).to_be_visible()
    await expect(page.locator("text=Second item")).to_be_visible()
    await transactions.press_continue()
    await transactions.expect_success()


async def test_object(page: Page, transactions: Transaction):
    await transactions.console()
    await transactions.run("io.display.object")
    await expect(page.locator('dt:has-text("isTrue")')).to_be_visible()
    await expect(page.locator('dd:has-text("true")')).to_be_visible()
    await expect(page.locator('dt:has-text("none_value")')).to_be_visible()
    await expect(page.locator('dd:has-text("null")')).to_be_visible()
    await expect(page.locator('dt:has-text("name")')).to_be_visible()
    await expect(page.locator('dd:has-text("Interval")')).to_be_visible()
    await expect(page.locator('summary:has-text("longList")')).to_be_visible()
    await expect(page.locator('dd:has-text("Item 99")')).to_be_hidden()
    await page.locator('summary:has-text("longList")').click()
    await expect(page.locator('dd:has-text("Item 99")')).to_be_visible()
    await transactions.press_continue()
    await transactions.expect_success()


async def test_table(page: Page, transactions: Transaction):
    await transactions.console()
    await transactions.run("io.display.table")
    await expect(page.locator("text=io.display.table result")).to_be_visible()
    await expect(page.locator('th:has-text("string")')).to_be_visible()
    await expect(page.locator('td:has-text("string")')).to_be_visible()
    await expect(page.locator('th:has-text("number")')).to_be_visible()
    await expect(page.locator('td:has-text("15")')).to_be_visible()
    await expect(page.locator('th:has-text("boolean")')).to_be_visible()
    await expect(page.locator('td:has-text("true")')).to_be_visible()
    await expect(page.locator('th:has-text("none")')).to_be_visible()
    await expect(page.locator('td:has-text("-")')).to_be_visible()
    await transactions.press_continue()
    await transactions.expect_success()


async def test_text(page: Page, transactions: Transaction):
    await transactions.console()
    await transactions.run("io.input.text")

    await page.click("text=First name")
    await page.fill('input[type="text"]', "Interval")
    await transactions.press_continue()
    await transactions.expect_success({"name": "Interval"})


async def test_number(page: Page, transactions: Transaction):
    await transactions.console()
    await transactions.run("io.input.number")

    await page.click("text=Enter a number")
    await page.fill('input[inputmode="numeric"]', "12")
    await transactions.press_continue()

    await page.click("text=Enter a second number")
<<<<<<< HEAD
    await page.fill('input[inputmode="numeric"]', "7")
    await expect(
        page.locator('.btn [role="button"]:has-text("Continue")')
    ).to_have_attribute("aria-disabled", "true")
    await page.fill('input[inputmode="numeric"]', "13")
=======
    await page.fill('input[type="number"]', "7")
    await transactions.expect_cannot_continue()
    await page.fill('input[type="number"]', "13")
>>>>>>> 6ce93be5

    await transactions.press_continue()
    await transactions.expect_success({"sum": "25"})


async def test_rich_text(page: Page, transactions: Transaction):
    await transactions.console()
    await transactions.run("io.input.richText")
    await expect(page.locator("text=Email body")).to_be_visible()

    input = page.locator(".ProseMirror")

    await page.select_option('select[title="Heading level"]', "1")
    await input.type("Heading 1")
    await input.press("Enter")
    await page.click('button[title="Toggle italic"]')
    await input.type("Emphasis")
    await input.press("Enter")
    await page.click('button[title="Toggle italic"]')
    await page.click('button[title="Toggle underline"]')
    await input.type("Underline")
    await page.click('button[title="Toggle underline"]')

    await transactions.press_continue()
    await expect(page.locator('h2:has-text("You entered:")')).to_be_visible()
    await expect(page.locator("pre code")).to_contain_text(
        "<h1>Heading 1</h1><p><em>Emphasis</em></p><p><u>Underline</u></p>\n"
    )
    await transactions.press_continue()
    await transactions.expect_success()


async def test_select_single(page: Page, transactions: Transaction):
    await transactions.console()
    await transactions.run("io.select.single")

    label = page.locator('label:has-text("Choose role")')
    inputId = await label.get_attribute("for")
    input = page.locator(f"#{inputId}")
    await input.click()
    await page.locator('.iv-select__menu div div:has-text("Admin")').click()
    await expect(page.locator(".iv-select__single-value")).to_contain_text("Admin")

    await input.fill("ed")
    await input.press("Enter")
    await transactions.press_continue()
    await expect(page.locator("text=You selected: Editor")).to_be_visible()

    await transactions.press_continue()
    await transactions.expect_success()


async def test_select_multiple(page: Page, transactions: Transaction):
    await transactions.console()
    await transactions.run("io.select.multiple")

    await expect(page.locator("text=Select zero or more")).to_be_visible()
    await page.click('input[type="checkbox"][value="A"]')
    await page.click('input[type="checkbox"][value="B"]')
    await page.click('input[type="checkbox"][value="C"]')
    await transactions.press_continue()

    await expect(page.locator("text=Optionally modify the selection")).to_be_visible()
    await expect(page.locator('input[type="checkbox"][value="A"]')).to_be_checked()
    await expect(page.locator('input[type="checkbox"][value="B"]')).to_be_checked()
    await expect(page.locator('input[type="checkbox"][value="C"]')).to_be_checked()
    await transactions.expect_cannot_continue()
    await page.click('input[type="checkbox"][value="B"]')
    await transactions.press_continue()

    await transactions.expect_success(
        {
            "A": "true",
            "B": "false",
            "C": "true",
        }
    )


async def test_select_table(page: Page, transactions: Transaction):
    await transactions.console()
    await transactions.run("io.select.table")

    await expect(page.locator("text=Select some rows")).to_be_visible()
    await transactions.expect_cannot_continue()
    await page.locator('td:has-text("Orange")').click()
    await page.locator('td:has-text("Dan")').click()
    await transactions.expect_cannot_continue()
    await page.locator('td:has-text("Orange")').click()
    await transactions.press_continue()
    await expect(page.locator("pre code")).to_have_text(
        re.compile(
            r'[{"firstName":"Jacob", "lastName":"Mischka", "favoriteColor":"Orange"}]\s*'
        )
    )
    await transactions.press_continue()
    await transactions.expect_success()


async def test_error(page: Page, transactions: Transaction):
    await transactions.console()
    await transactions.run("error")
    await page.click("text=First name")
    await page.fill('input[type="text"]', "Interval")
    await transactions.press_continue()
    await transactions.expect_failure({"message": "Unauthorized"})<|MERGE_RESOLUTION|>--- conflicted
+++ resolved
@@ -264,17 +264,9 @@
     await transactions.press_continue()
 
     await page.click("text=Enter a second number")
-<<<<<<< HEAD
     await page.fill('input[inputmode="numeric"]', "7")
-    await expect(
-        page.locator('.btn [role="button"]:has-text("Continue")')
-    ).to_have_attribute("aria-disabled", "true")
+    await transactions.expect_cannot_continue()
     await page.fill('input[inputmode="numeric"]', "13")
-=======
-    await page.fill('input[type="number"]', "7")
-    await transactions.expect_cannot_continue()
-    await page.fill('input[type="number"]', "13")
->>>>>>> 6ce93be5
 
     await transactions.press_continue()
     await transactions.expect_success({"sum": "25"})
